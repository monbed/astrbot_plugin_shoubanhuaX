--- conflicted
+++ resolved
@@ -1,13 +1,7 @@
 {
     "name": "astrbot_plugin_shoubanhuaX",
     "desc": "通过第三方api，实现手办化、cos化等等功能",
-<<<<<<< HEAD
     "author": "monbed",
     "repo": "https://github.com/monbed/astrbot_plugin_shoubanhuaX",
-    "version": "1.0.0"
-=======
-    "author": "shskjw",
-    "repo": "https://github.com/shskjw/astrbot_plugin_shoubanhua",
-    "version": "v1.1.0"
->>>>>>> 2efaf725
+    "version": "1.0.1"
 }